package pl.touk.exposed.generator.model

import pl.touk.exposed.generator.env.AnnotationEnvironment
import pl.touk.exposed.generator.env.TypeEnvironment
import pl.touk.exposed.generator.env.enclosingTypeElement
import pl.touk.exposed.generator.env.toTypeElement
import pl.touk.exposed.generator.env.toVariableElement
import pl.touk.exposed.generator.validation.EntityNotMappedException
import pl.touk.exposed.generator.validation.GeneratedValueWithoutIdException
<<<<<<< HEAD
=======
import pl.touk.exposed.generator.validation.MissingIdException
>>>>>>> d3e7d00c
import javax.lang.model.type.DeclaredType
import javax.lang.model.type.TypeKind
import javax.lang.model.type.TypeMirror
import javax.persistence.Column
import javax.persistence.JoinColumn
import javax.persistence.JoinTable
import javax.persistence.OneToMany
import javax.persistence.Table

class EntityGraphBuilder(
        private val typeEnv: TypeEnvironment, private val annEnv: AnnotationEnvironment
) {

    fun build(): EntityGraphs {
        val graphs = EntityGraphs()

        // TODO split
        for (entityElt in annEnv.entities) {
            val graph = graphs.getOrDefault(entityElt.packageName, EntityGraph())
            graph[entityElt] = EntityDefinition(
                    name = entityElt.simpleName, qualifiedName = entityElt.qualifiedName, table = entityElt.tableName
            )
            graphs[entityElt.packageName] = graph
        }

        for (idElt in annEnv.ids) {
            val entityType = idElt.enclosingTypeElement()
            val graph = graphs[entityType.packageName] ?: throw EntityNotMappedException(entityType)
            graph.computeIfPresent(entityType) { _, entity ->
                val type = idElt.asType().getIdTypeDefinition()
                val annotation = idElt.getAnnotation(Column::class.java)
                entity.copy(id = IdDefinition(idElt.simpleName, type = type, annotation = annotation, typeMirror = idElt.asType()))
            }
        }

        for (genValueElt in annEnv.genValues) {
            val entityType = genValueElt.enclosingTypeElement()
            val graph = graphs[entityType.packageName] ?: throw EntityNotMappedException(entityType)
            graph.computeIfPresent(entityType) { _, entity ->
                val idDefinition = entity.id ?: throw GeneratedValueWithoutIdException(genValueElt, entityType)
                entity.copy(id = idDefinition.copy(generatedValue = true))
            }
        }

        for (columnElt in annEnv.columns) {
            val entityType = columnElt.enclosingTypeElement()
            val graph = graphs[entityType.packageName] ?: throw EntityNotMappedException(entityType)

            graph.computeIfPresent(entityType) { _, entity ->
<<<<<<< HEAD
                val columnAnn : Column? = columnElt.getAnnotation(Column::class.java)
                val name = columnElt.simpleName
                val columnName = columnAnn?.name?.isNotBlank()?.let { typeEnv.elementUtils.getName(columnAnn.name) }
                        ?: run { name }
=======
                val columnAnn = columnElt.getAnnotation(Column::class.java)

                val typeMirror = entity.id?.typeMirror ?: throw MissingIdException(entity)
>>>>>>> d3e7d00c
                // TODO nullable
//                val isNotNull = columnElt.annotationMirrors.any {
//                    (it as DeclaredType).asElement().toTypeElement().qualifiedName.contentEquals(NotNull::class.java.canonicalName)
//                }
                val type = columnElt.asType().getTypeDefinition()
<<<<<<< HEAD
                val columnDefinition = PropertyDefinition(name = name, columnName = columnName, annotation = columnAnn,
                        type = type, typeMirror = columnElt.asType())
=======
                val columnDefinition = PropertyDefinition(name = columnElt.simpleName, annotation = columnAnn, type = type, typeMirror = typeMirror)
>>>>>>> d3e7d00c
                entity.addProperty(columnDefinition)
            }
        }

        for (oneToMany in annEnv.oneToMany) {
            val entityType = oneToMany.enclosingTypeElement()
            val graph = graphs[entityType.packageName] ?: throw EntityNotMappedException(entityType)
            val otmAnn = oneToMany.getAnnotation(OneToMany::class.java)
            val target = oneToMany.asType().getTypeArgument().asElement().toTypeElement()

            graph.computeIfPresent(entityType) { _, entity ->
                val idType = entity.id?.type ?: throw MissingIdException(entity)
                val associationDef = AssociationDefinition(
                        name = oneToMany.simpleName, type = AssociationType.ONE_TO_MANY,
                        target = target, mappedBy = otmAnn.mappedBy, idType = idType
                )
                entity.addAssociation(associationDef)
            }
        }

        for (manyToOne in annEnv.manyToOne) {
            val entityType = manyToOne.enclosingTypeElement()
            val graph = graphs[entityType.packageName] ?: throw EntityNotMappedException(entityType)

            graph.computeIfPresent(entityType) { _, entity ->
                val join = manyToOne.getAnnotation(JoinColumn::class.java)
                val target = manyToOne.toVariableElement().asType().asDeclaredType().asElement().toTypeElement()
                val idType = entity.id?.type ?: throw MissingIdException(entity)
                val associationDef = AssociationDefinition(
                        name = manyToOne.simpleName, type = AssociationType.MANY_TO_ONE,
                        target = target, joinColumn = join.name, idType = idType
                )
                entity.addAssociation(associationDef)
            }
        }

        for (manyToMany in annEnv.manyToMany) {
            val entityType = manyToMany.enclosingTypeElement()
            val graph = graphs[entityType.packageName] ?: throw EntityNotMappedException(entityType)
            val joinTableAnn = manyToMany.getAnnotation(JoinTable::class.java)
            val target = manyToMany.asType().getTypeArgument().asElement().toTypeElement()

            graph.computeIfPresent(entityType) { _, entity ->
                val idType = entity.id?.type ?: throw MissingIdException(entity)
                val associationDef = AssociationDefinition(
                        name = manyToMany.simpleName, type = AssociationType.MANY_TO_MANY,
                        target = target, joinTable = joinTableAnn.name, idType = idType
                )
                entity.addAssociation(associationDef)
            }
        }

        // unidirectional post-process
        for (oneToMany in annEnv.oneToMany) {
            val entityType = oneToMany.enclosingTypeElement()
            val joinColumnAnn = oneToMany.getAnnotation(JoinColumn::class.java) ?: continue
            val targetType = oneToMany.asType().getTypeArgument().asElement().toTypeElement()

            val graph = graphs[targetType.packageName] ?: throw EntityNotMappedException(targetType)
            graph.computeIfPresent(targetType) { _, entity ->
                val isMapped = entity.associations.any { assoc -> assoc.type == AssociationType.MANY_TO_ONE && assoc.target == entityType }
                if (isMapped) {
                    entity
                } else {
                    val parentEntityId = graphs.entityId(entityType)
                    val associationDef = AssociationDefinition(
                            name = entityType.simpleName, type = AssociationType.MANY_TO_ONE,
                            target = entityType, joinColumn = joinColumnAnn.name, mapped = false,
                            idType = parentEntityId.type
                    )
                    entity.addAssociation(associationDef)
                }
            }
        }
        return graphs
    }

    private fun TypeMirror.asDeclaredType(): DeclaredType {
        require(this is DeclaredType)
        return this
    }

    private fun TypeMirror.getTypeArgument(): DeclaredType {
        return this.asDeclaredType().typeArguments[0].asDeclaredType()
    }

    private fun TypeMirror.getTypeDefinition(): PropertyType {
        return when {
            isString() -> PropertyType.STRING
            isBoolean() -> PropertyType.BOOL
            isNumeric() -> PropertyType.LONG
            else -> TODO()
        }
    }

    private fun TypeMirror.getIdTypeDefinition(): IdType {
        return when {
            isUUID() -> IdType.UUID
            isString() -> IdType.STRING
            isInteger() -> IdType.INTEGER
            isShort() -> IdType.SHORT
            isNumeric() -> IdType.LONG
            else -> TODO()
        }
    }

    private fun TypeMirror.isString() = typeEnv.isSameType(this, "java.lang.String")

    private fun TypeMirror.isInteger() = typeEnv.isSameType(this, "java.lang.Integer")

    private fun TypeMirror.isShort() = typeEnv.isSameType(this, "java.lang.Short")

    private fun TypeMirror.isBoolean() = typeEnv.isSameType(this, "java.lang.Boolean") || kind == TypeKind.BOOLEAN

    private fun TypeMirror.isUUID() = typeEnv.isSameType(this, "java.util.UUID")

    // TODO float/int/long/double
    private fun TypeMirror.isNumeric() = typeEnv.isSubType(this, "java.lang.Number") ||
            kind in listOf(TypeKind.LONG, TypeKind.INT, TypeKind.DOUBLE, TypeKind.FLOAT, TypeKind.SHORT)
}<|MERGE_RESOLUTION|>--- conflicted
+++ resolved
@@ -7,10 +7,7 @@
 import pl.touk.exposed.generator.env.toVariableElement
 import pl.touk.exposed.generator.validation.EntityNotMappedException
 import pl.touk.exposed.generator.validation.GeneratedValueWithoutIdException
-<<<<<<< HEAD
-=======
 import pl.touk.exposed.generator.validation.MissingIdException
->>>>>>> d3e7d00c
 import javax.lang.model.type.DeclaredType
 import javax.lang.model.type.TypeKind
 import javax.lang.model.type.TypeMirror
@@ -18,7 +15,6 @@
 import javax.persistence.JoinColumn
 import javax.persistence.JoinTable
 import javax.persistence.OneToMany
-import javax.persistence.Table
 
 class EntityGraphBuilder(
         private val typeEnv: TypeEnvironment, private val annEnv: AnnotationEnvironment
@@ -60,27 +56,18 @@
             val graph = graphs[entityType.packageName] ?: throw EntityNotMappedException(entityType)
 
             graph.computeIfPresent(entityType) { _, entity ->
-<<<<<<< HEAD
                 val columnAnn : Column? = columnElt.getAnnotation(Column::class.java)
                 val name = columnElt.simpleName
                 val columnName = columnAnn?.name?.isNotBlank()?.let { typeEnv.elementUtils.getName(columnAnn.name) }
                         ?: run { name }
-=======
-                val columnAnn = columnElt.getAnnotation(Column::class.java)
-
                 val typeMirror = entity.id?.typeMirror ?: throw MissingIdException(entity)
->>>>>>> d3e7d00c
                 // TODO nullable
 //                val isNotNull = columnElt.annotationMirrors.any {
 //                    (it as DeclaredType).asElement().toTypeElement().qualifiedName.contentEquals(NotNull::class.java.canonicalName)
 //                }
                 val type = columnElt.asType().getTypeDefinition()
-<<<<<<< HEAD
                 val columnDefinition = PropertyDefinition(name = name, columnName = columnName, annotation = columnAnn,
-                        type = type, typeMirror = columnElt.asType())
-=======
-                val columnDefinition = PropertyDefinition(name = columnElt.simpleName, annotation = columnAnn, type = type, typeMirror = typeMirror)
->>>>>>> d3e7d00c
+                        type = type, typeMirror = typeMirror)
                 entity.addProperty(columnDefinition)
             }
         }
