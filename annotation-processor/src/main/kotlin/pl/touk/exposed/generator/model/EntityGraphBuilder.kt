--- conflicted
+++ resolved
@@ -62,25 +62,13 @@
             val graph = graphs[entityType.packageName] ?: throw EntityNotMappedException(entityType)
 
             graph.computeIfPresent(entityType) { _, entity ->
-<<<<<<< HEAD
-                val columnAnn = columnElt.getAnnotation(Column::class.java)
-=======
                 val columnAnn : Column? = columnElt.getAnnotation(Column::class.java)
                 val name = columnElt.simpleName
                 val columnName = getColumnName(columnAnn, columnElt)
-
->>>>>>> b62b2599
                 val typeMirror = entity.id?.typeMirror ?: throw MissingIdException(entity)
                 val type = columnElt.asType().getTypeDefinition()
-<<<<<<< HEAD
-
-                val columnDefinition = PropertyDefinition(name = columnElt.simpleName, annotation = columnAnn,
+                val columnDefinition = PropertyDefinition(name = name, columnName = columnName, annotation = columnAnn,
                         type = type, typeMirror = typeMirror, nullable = isNullable(columnElt))
-
-=======
-                val columnDefinition = PropertyDefinition(name = name, columnName = columnName, annotation = columnAnn,
-                        type = type, typeMirror = typeMirror)
->>>>>>> b62b2599
                 entity.addProperty(columnDefinition)
             }
         }
@@ -158,15 +146,12 @@
         return graphs
     }
 
-<<<<<<< HEAD
+    private fun getColumnName(columnAnn: Column?, columnElt: VariableElement) =
+            if (columnAnn == null || columnAnn.name.isEmpty()) columnElt.simpleName else typeEnv.elementUtils.getName(columnAnn.name)
+
     private fun isNullable(columnElt: VariableElement) =
             columnElt.getAnnotation(NotNull::class.java) == null && columnElt.getAnnotation(Nullable::class.java) != null
     
-=======
-    private fun getColumnName(columnAnn: Column?, columnElt: VariableElement) =
-            if (columnAnn == null || columnAnn.name.isEmpty()) columnElt.simpleName else typeEnv.elementUtils.getName(columnAnn.name)
-
->>>>>>> b62b2599
     private fun TypeMirror.asDeclaredType(): DeclaredType {
         require(this is DeclaredType)
         return this
