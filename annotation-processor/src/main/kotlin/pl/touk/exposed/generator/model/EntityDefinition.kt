package pl.touk.exposed.generator.model

import pl.touk.exposed.generator.validation.EntityNotMappedException
import pl.touk.exposed.generator.validation.MissingIdException
import javax.lang.model.element.Name
import javax.lang.model.element.TypeElement
import javax.lang.model.type.TypeMirror
import javax.persistence.Column
import javax.persistence.Table

data class EntityDefinition(
        val name: Name,
        val qualifiedName: Name,
        val table: String,
        val id: IdDefinition? = null,
        val properties: List<PropertyDefinition> = emptyList(),
        val associations: List<AssociationDefinition> = emptyList()

) {
    fun addProperty(column: PropertyDefinition) = this.copy(properties = this.properties + column)

    fun addAssociation(association: AssociationDefinition) = this.copy(associations = this.associations + association)

    fun getPropertyAndIdNames() : List<Name> {
        val props = properties.map(PropertyDefinition::name)
        id?.let { id -> return listOf(id.name) + props } ?: return props
    }

    fun getPropertyNames() = properties.map(PropertyDefinition::name)

    fun getAssociations(vararg types: AssociationType) = associations.filter { it.type in types }

    fun hasManyToMany() = getAssociations(AssociationType.MANY_TO_MANY).isNotEmpty()

    val tableName: String get() = "${name}Table"
    val idColumn: String get() = id?.let { id -> "${tableName}.${id.name}" } ?: throw MissingIdException(this)
}

data class IdDefinition (
        val name: Name,
        val columnName: Name,
        val annotation: Column?,
        val type: IdType,
        val typeMirror: TypeMirror,
        val generatedValue: Boolean = false
)

data class AssociationDefinition(
        val name: Name,
        val target: TypeElement,
        val mapped: Boolean = true,
        val mappedBy: String? = null,
        val joinColumn: String? = null,
        val joinTable: String? = null,
        val type: AssociationType,
        val targetId: IdDefinition
)

data class PropertyDefinition(
        val name: Name,
        val columnName: Name,
        val annotation: Column?,
        val type: PropertyType,
        val typeMirror: TypeMirror,
        val nullable: Boolean,
        val converter: ConverterDefinition? = null
)

data class ConverterDefinition(
        val name: String,
        val typeWrapper: TypeWrapperTargetType
)

enum class IdType {
    STRING, LONG, INTEGER, SHORT, UUID
}

enum class PropertyType {
<<<<<<< HEAD
    STRING, BOOL, LONG, INTEGER, SHORT, FLOAT, DOUBLE, BIG_DECIMAL, DATE_TIME, UUID
=======
    STRING, BOOL, LONG, DATE, DATETIME, UUID, TYPE_WRAPPER
>>>>>>> 87a89a80
}

enum class AssociationType {
    ONE_TO_ONE, ONE_TO_MANY, MANY_TO_ONE, MANY_TO_MANY
}

enum class TypeWrapperTargetType {
    STRING, LONG //TODO implement more wrappers
}

typealias EntityGraphs = MutableMap<String, EntityGraph>
typealias EntityGraph = MutableMap<TypeElement, EntityDefinition>

fun EntityGraph(): EntityGraph = mutableMapOf()
fun EntityGraphs(): EntityGraphs = mutableMapOf()

fun EntityGraph.traverse(function: (EntityDefinition) -> Unit) {
    this.entries.forEach { (_, value) -> function.invoke(value) }
}

fun EntityGraph.traverse(function: (TypeElement, EntityDefinition) -> Unit) {
    this.entries.forEach { (key, value) -> function.invoke(key, value) }
}

fun EntityGraph.allAssociations() =
        this.values.flatMap { entityDef -> entityDef.associations.map { it.target } }.toSet()

fun EntityGraphs.entityId(typeElement: TypeElement) : IdDefinition {
    val graph = this[typeElement.packageName] ?: throw EntityNotMappedException(typeElement)
    return graph[typeElement]?.id ?: throw EntityNotMappedException(typeElement)
}

fun Name.asObject() = this.toString().capitalize()
fun Name.asVariable() = this.toString().decapitalize()

val TypeElement.packageName: String
    get() {
        val dotIdx = this.qualifiedName.lastIndexOf('.')
        if (dotIdx < 0) {
            return "default"
        }
        return this.qualifiedName.substring(0 until dotIdx)
    }

val TypeElement.tableName: String
    get() {
        return this.getAnnotation(Table::class.java)?.name ?: this.simpleName.asVariable()
    }<|MERGE_RESOLUTION|>--- conflicted
+++ resolved
@@ -76,11 +76,7 @@
 }
 
 enum class PropertyType {
-<<<<<<< HEAD
-    STRING, BOOL, LONG, INTEGER, SHORT, FLOAT, DOUBLE, BIG_DECIMAL, DATE_TIME, UUID
-=======
-    STRING, BOOL, LONG, DATE, DATETIME, UUID, TYPE_WRAPPER
->>>>>>> 87a89a80
+    STRING, BOOL, LONG, INTEGER, SHORT, FLOAT, DOUBLE, BIG_DECIMAL, DATE_TIME, UUID, TYPE_WRAPPER
 }
 
 enum class AssociationType {
