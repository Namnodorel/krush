--- conflicted
+++ resolved
@@ -82,27 +82,11 @@
             } ?: throw MissingIdException(entity)
 
             entity.properties.forEach { column ->
-<<<<<<< HEAD
-                val name = column.name
-                val type = column.asTypeName().copy(nullable =  column.nullable)
-                val columnType = Column::class.asTypeName().parameterizedBy(type)
-                val propSpec = PropertySpec.builder(name.asVariable(), columnType)
-                val initializer = propertyInitializer(column, entity)
-
-                propSpec.initializer(initializer)
-                tableSpec.addProperty(propSpec.build())
-
-                if (column.converter != null) {
-                    val converterName: String = converterFuncName(entityName = entity.name, propertyName = column.name)
-                    converterFunc(converterName, type, column.converter, fileSpec)
-                }
-=======
                 addTableProperty(column, entity, tableSpec, fileSpec)
             }
 
             entity.embeddables.map { it.properties }.flatten().forEach { column ->
                 addTableProperty(column, entity, tableSpec, fileSpec)
->>>>>>> f893b888
             }
 
             entity.getAssociations(AssociationType.MANY_TO_ONE).forEach { assoc ->
@@ -165,27 +149,23 @@
         return fileSpec.build()
     }
 
-<<<<<<< HEAD
-    private fun converterFunc(name: String, type: TypeName, it: ConverterDefinition, fileSpec: FileSpec.Builder): FileSpec.Builder {
-=======
     private fun addTableProperty(column: PropertyDefinition, entity: EntityDefinition, tableSpec: TypeSpec.Builder, fileSpec: FileSpec.Builder) {
         val name = column.name
         val type = column.asTypeName().copy(nullable = column.nullable)
         val columnType = Column::class.asTypeName().parameterizedBy(type)
         val propSpec = PropertySpec.builder(name.asVariable(), columnType)
-        val initializer = createPropertyInitializer(column, entity)
+        val initializer = propertyInitializer(column, entity)
 
         propSpec.initializer(initializer)
         tableSpec.addProperty(propSpec.build())
 
         column.converter?.let {
-            val converterName: String = getConverterFuncName(entityName = entity.name, propertyName = column.name)
-            createConverterFunc(converterName, type, it, fileSpec)
-        }
-    }
-
-    private fun createConverterFunc(name: String, type: TypeName, it: ConverterDefinition, fileSpec: FileSpec.Builder): FileSpec.Builder {
->>>>>>> f893b888
+            val converterName: String = converterFuncName(entityName = entity.name, propertyName = column.name)
+            converterFunc(converterName, type, it, fileSpec)
+        }
+    }
+
+    private fun converterFunc(name: String, type: TypeName, it: ConverterDefinition, fileSpec: FileSpec.Builder): FileSpec.Builder {
         val wrapperName = when (it.targetType.asClassName()) {
             STRING -> "stringWrapper"
             LONG -> "longWrapper"
