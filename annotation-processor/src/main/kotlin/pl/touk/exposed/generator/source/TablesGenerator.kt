package pl.touk.exposed.generator.source

import com.squareup.kotlinpoet.BOOLEAN
import com.squareup.kotlinpoet.CodeBlock
import com.squareup.kotlinpoet.FileSpec
import com.squareup.kotlinpoet.LONG
import com.squareup.kotlinpoet.ParameterizedTypeName.Companion.parameterizedBy
import com.squareup.kotlinpoet.PropertySpec
import com.squareup.kotlinpoet.STRING
import com.squareup.kotlinpoet.TypeName
import com.squareup.kotlinpoet.TypeSpec
import com.squareup.kotlinpoet.asClassName
import com.squareup.kotlinpoet.asTypeName
import org.jetbrains.exposed.sql.Column
import org.jetbrains.exposed.sql.Table
import pl.touk.exposed.generator.model.AssociationDefinition
import pl.touk.exposed.generator.model.AssociationType
import pl.touk.exposed.generator.model.EntityGraph
import pl.touk.exposed.generator.model.EntityGraphs
import pl.touk.exposed.generator.model.IdDefinition
import pl.touk.exposed.generator.model.IdType
import pl.touk.exposed.generator.model.PropertyDefinition
import pl.touk.exposed.generator.model.PropertyType
import pl.touk.exposed.generator.model.allAssociations
import pl.touk.exposed.generator.model.asObject
import pl.touk.exposed.generator.model.asVariable
import pl.touk.exposed.generator.model.packageName
import pl.touk.exposed.generator.model.traverse
import java.util.UUID

class TablesGenerator : SourceGenerator {

    override fun generate(graph: EntityGraph, graphs: EntityGraphs, packageName: String): FileSpec {
        val fileSpec = FileSpec.builder(packageName, fileName = "tables")
                .addImport("org.jetbrains.exposed.sql", "Table")

        graph.allAssociations().forEach { entity ->
            if (entity.packageName != packageName) {
                fileSpec.addImport(entity.packageName, "${entity.simpleName}Table")
            }
        }

        graph.traverse { entity ->
            val rootVal = entity.name.asVariable()

            val tableSpec = TypeSpec.objectBuilder("${entity.name}Table")
                    .superclass(Table::class)
                    .addSuperclassConstructorParameter(CodeBlock.of("%S", entity.table))

            entity.id?.let { id ->
                val name = id.name.toString()

                val columnType = Column::class.asTypeName().parameterizedBy(id.type.asTypeName() ?: id.typeMirror.asTypeName())
                val idSpec = PropertySpec.builder(name, columnType)
                val builder = CodeBlock.builder()
                val initializer = createIdInitializer(id)
                builder.add(initializer)

                if (id.generatedValue) {
                    builder.add(CodeBlock.of(".autoIncrement()")) //TODO disable autoIncrement when id is varchar
                }
                idSpec.initializer(builder.build())
                tableSpec.addProperty(idSpec.build())
            }

            entity.properties.forEach { column ->
                val name = column.name.toString()
                val columnType = Column::class.asTypeName().parameterizedBy(column.type.asTypeName()?.copy(nullable =  column.nullable) ?: column.typeMirror.asTypeName())
                val propSpec = PropertySpec.builder(name, columnType)
                val initializer = createPropertyInitializer(column)

                propSpec.initializer(initializer)
                tableSpec.addProperty(propSpec.build())
            }

            entity.getAssociations(AssociationType.MANY_TO_ONE).forEach { assoc ->
                val name = assoc.name.toString()

                val columnType = assoc.idType.asTypeName()
                CodeBlock.builder()
                val initializer = createAssociationInitializer(assoc, name)
                tableSpec.addProperty(
                        PropertySpec.builder(name, Column::class.asClassName().parameterizedBy(columnType?.copy(nullable = true) ?: UUID::class.java.asTypeName()))
                                .initializer(initializer)
                                .build()
                )
            }

            fileSpec.addType(tableSpec.build())

            entity.getAssociations(AssociationType.MANY_TO_MANY).forEach { assoc ->
                val targetVal = assoc.target.simpleName.asVariable()
                val targetTable = "${assoc.target.simpleName}Table"
                val manyToManyTableName = "${entity.name}${assoc.name.asObject()}Table"
                val manyToManyTableSpec = TypeSpec.objectBuilder(manyToManyTableName)
                        .superclass(Table::class)
                        .addSuperclassConstructorParameter(CodeBlock.of("%S", assoc.joinTable))

                manyToManyTableSpec.addProperty(
                        PropertySpec.builder("${rootVal}Id", Column::class.java.parameterizedBy(Long::class.java))
                                .initializer("long(\"${rootVal}_id\").references(${entity.tableName}.id)")
                                .build()
                )
                manyToManyTableSpec.addProperty(
                        PropertySpec.builder("${targetVal}Id", Column::class.java.parameterizedBy(Long::class.java))
                                .initializer("long(\"${targetVal}_id\").references($targetTable.id)")
                                .build()
                )

                fileSpec.addType(manyToManyTableSpec.build())
            }
        }

        return fileSpec.build()
    }

    private fun createIdInitializer(id: IdDefinition) : CodeBlock {
        return when (id.type) {
            IdType.STRING ->  CodeBlock.of("varchar(%S, %L)", id.columnName, id.annotation?.length ?: 255)
            IdType.LONG -> CodeBlock.of("long(%S)", id.columnName)
            IdType.INTEGER -> CodeBlock.of("integer(%S)", id.columnName)
            IdType.UUID -> CodeBlock.of("uuid(%S)", id.columnName)
            IdType.SHORT -> CodeBlock.of("short(%S)", id.columnName)
        }
    }

<<<<<<< HEAD
    private fun createPropertyInitializer(property: PropertyDefinition, propertyName: String) : CodeBlock {
        val codeBlockBuilder = CodeBlock.builder()

        when (property.type) {
            PropertyType.STRING -> codeBlockBuilder.add(CodeBlock.of("varchar(%S, %L)", propertyName, property.annotation.length))
            PropertyType.LONG -> codeBlockBuilder.add(CodeBlock.of("long(%S)", propertyName))
            PropertyType.BOOL -> codeBlockBuilder.add(CodeBlock.of("bool(%S)", propertyName))
            PropertyType.DATE -> codeBlockBuilder.add(CodeBlock.of("date(%S)", propertyName))
            PropertyType.DATETIME -> codeBlockBuilder.add(CodeBlock.of("datetime(%S)", propertyName))
            PropertyType.UUID -> codeBlockBuilder.add(CodeBlock.of("uuid(%S)", propertyName))
=======
    private fun createPropertyInitializer(property: PropertyDefinition) : CodeBlock {
        return when (property.type) {
            PropertyType.STRING -> CodeBlock.of("varchar(%S, %L)", property.columnName, property.annotation?.length)
            PropertyType.LONG -> CodeBlock.of("long(%S)", property.columnName)
            PropertyType.BOOL -> CodeBlock.of("bool(%S)", property.columnName)
            PropertyType.DATE -> CodeBlock.of("date(%S)", property.columnName)
            PropertyType.DATETIME -> CodeBlock.of("datetime(%S)", property.columnName)
            PropertyType.UUID -> CodeBlock.of("uuid(%S)", property.columnName)
>>>>>>> b62b2599
        }

        if (property.nullable) {
            codeBlockBuilder.add(".nullable()")
        }

        return codeBlockBuilder.build()
    }

    private fun createAssociationInitializer(association: AssociationDefinition, idName: String) : CodeBlock {
        val columnName = association.joinColumn ?: "${idName}_id"
        val targetTable = "${association.target.simpleName}Table"

        val codeBlockBuilder = CodeBlock.builder()
        when (association.idType) {
            IdType.STRING -> codeBlockBuilder.add(CodeBlock.of("varchar(%S, %L)", columnName, 255)) //todo read length from annotation
            IdType.LONG -> codeBlockBuilder.add(CodeBlock.of("long(%S)", columnName))
            IdType.INTEGER -> codeBlockBuilder.add(CodeBlock.of("integer(%S)", idName))
            IdType.UUID -> codeBlockBuilder.add(CodeBlock.of("uuid(%S)", idName))
            IdType.SHORT -> codeBlockBuilder.add(CodeBlock.of("short(%S)", idName))
        }

        return codeBlockBuilder.add(".references(%L).nullable()", "$targetTable.id").build()
    }
}

private fun PropertyType.asTypeName(): TypeName? {
    return when (this) {
        PropertyType.STRING -> STRING
        PropertyType.LONG -> LONG
        PropertyType.BOOL -> BOOLEAN
        else -> null
    }
}

fun IdType.asTypeName(): TypeName? {
    return when (this) {
        IdType.LONG -> com.squareup.kotlinpoet.LONG
        IdType.STRING -> com.squareup.kotlinpoet.STRING
        IdType.INTEGER -> com.squareup.kotlinpoet.INT
        IdType.SHORT -> com.squareup.kotlinpoet.SHORT
        else -> null
    }
}<|MERGE_RESOLUTION|>--- conflicted
+++ resolved
@@ -124,27 +124,16 @@
         }
     }
 
-<<<<<<< HEAD
-    private fun createPropertyInitializer(property: PropertyDefinition, propertyName: String) : CodeBlock {
+    private fun createPropertyInitializer(property: PropertyDefinition) : CodeBlock {
         val codeBlockBuilder = CodeBlock.builder()
 
         when (property.type) {
-            PropertyType.STRING -> codeBlockBuilder.add(CodeBlock.of("varchar(%S, %L)", propertyName, property.annotation.length))
-            PropertyType.LONG -> codeBlockBuilder.add(CodeBlock.of("long(%S)", propertyName))
-            PropertyType.BOOL -> codeBlockBuilder.add(CodeBlock.of("bool(%S)", propertyName))
-            PropertyType.DATE -> codeBlockBuilder.add(CodeBlock.of("date(%S)", propertyName))
-            PropertyType.DATETIME -> codeBlockBuilder.add(CodeBlock.of("datetime(%S)", propertyName))
-            PropertyType.UUID -> codeBlockBuilder.add(CodeBlock.of("uuid(%S)", propertyName))
-=======
-    private fun createPropertyInitializer(property: PropertyDefinition) : CodeBlock {
-        return when (property.type) {
-            PropertyType.STRING -> CodeBlock.of("varchar(%S, %L)", property.columnName, property.annotation?.length)
-            PropertyType.LONG -> CodeBlock.of("long(%S)", property.columnName)
-            PropertyType.BOOL -> CodeBlock.of("bool(%S)", property.columnName)
-            PropertyType.DATE -> CodeBlock.of("date(%S)", property.columnName)
-            PropertyType.DATETIME -> CodeBlock.of("datetime(%S)", property.columnName)
-            PropertyType.UUID -> CodeBlock.of("uuid(%S)", property.columnName)
->>>>>>> b62b2599
+            PropertyType.STRING -> codeBlockBuilder.add(CodeBlock.of("varchar(%S, %L)", property.columnName, property.annotation?.length))
+            PropertyType.LONG -> codeBlockBuilder.add(CodeBlock.of("long(%S)", property.columnName))
+            PropertyType.BOOL -> codeBlockBuilder.add(CodeBlock.of("bool(%S)", property.columnName))
+            PropertyType.DATE -> codeBlockBuilder.add(CodeBlock.of("date(%S)", property.columnName))
+            PropertyType.DATETIME -> codeBlockBuilder.add(CodeBlock.of("datetime(%S)", property.columnName))
+            PropertyType.UUID -> codeBlockBuilder.add(CodeBlock.of("uuid(%S)", property.columnName))
         }
 
         if (property.nullable) {
