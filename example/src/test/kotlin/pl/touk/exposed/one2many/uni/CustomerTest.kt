package pl.touk.exposed.one2many.uni

import org.assertj.core.api.Assertions.assertThat
import org.jetbrains.exposed.sql.Database
import org.jetbrains.exposed.sql.SchemaUtils
import org.jetbrains.exposed.sql.insert
import org.jetbrains.exposed.sql.selectAll
import org.jetbrains.exposed.sql.transactions.transaction
import org.junit.Before
import org.junit.Test
import java.util.UUID

class CustomerTest {

    @Before
    fun connect() {
        Database.connect("jdbc:h2:mem:test", driver = "org.h2.Driver")
    }

    @Test
    fun shouldInsertAndSelectUniOneToMany() {
        transaction {
            SchemaUtils.create(CustomerTable, PhoneTable, AddressTable)

            // given
            val currentAddress = Address(city = "Warsaw", street = "Suwak", houseNo = "12/14", apartmentNo = "206")

            val customer = Customer(name = "TouK", age = 13, currentAddress = currentAddress).let { customer ->
                val customerId = CustomerTable.insert { it.from(customer) }[CustomerTable.id]
                customer.copy(id = customerId, currentAddress = null)
            }

            val phone = Phone(number = "777 888 999").let { phone ->
                val phoneId = PhoneTable.insert { it.from(phone, customer) }[PhoneTable.id]
                phone.copy(id = phoneId)
            }

<<<<<<< HEAD
            val address = currentAddress.copy().let { address ->
                val addressId = AddressTable.insert { it.from(address, customer) }[AddressTable.id]
                address.copy(id = addressId)
=======
            val address = Address(id = UUID.randomUUID(), city = "Warsaw", street = "Suwak", houseNo = "12/14", apartmentNo = "206").let { address ->
                AddressTable.insert { it.from(address, customer) }[AddressTable.id]
                address
>>>>>>> d3e7d00c
            }

            // then
            val customers = (CustomerTable leftJoin PhoneTable leftJoin AddressTable).selectAll().toCustomerList()

            // then
            val fullCustomer = customer.copy(addresses = listOf(address), phones = listOf(phone))
            assertThat(customers).containsOnly(fullCustomer)
        }
    }
}<|MERGE_RESOLUTION|>--- conflicted
+++ resolved
@@ -23,7 +23,7 @@
             SchemaUtils.create(CustomerTable, PhoneTable, AddressTable)
 
             // given
-            val currentAddress = Address(city = "Warsaw", street = "Suwak", houseNo = "12/14", apartmentNo = "206")
+            val currentAddress = Address(id = UUID.randomUUID(), city = "Warsaw", street = "Suwak", houseNo = "12/14", apartmentNo = "206")
 
             val customer = Customer(name = "TouK", age = 13, currentAddress = currentAddress).let { customer ->
                 val customerId = CustomerTable.insert { it.from(customer) }[CustomerTable.id]
@@ -35,15 +35,9 @@
                 phone.copy(id = phoneId)
             }
 
-<<<<<<< HEAD
             val address = currentAddress.copy().let { address ->
                 val addressId = AddressTable.insert { it.from(address, customer) }[AddressTable.id]
                 address.copy(id = addressId)
-=======
-            val address = Address(id = UUID.randomUUID(), city = "Warsaw", street = "Suwak", houseNo = "12/14", apartmentNo = "206").let { address ->
-                AddressTable.insert { it.from(address, customer) }[AddressTable.id]
-                address
->>>>>>> d3e7d00c
             }
 
             // then
